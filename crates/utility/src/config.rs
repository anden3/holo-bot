--- conflicted
+++ resolved
@@ -1,18 +1,14 @@
 use std::{
     collections::{HashMap, HashSet},
     fs,
-<<<<<<< HEAD
-    mem::{self, MaybeUninit},
+    /* mem::{self, MaybeUninit}, */
     str::FromStr,
-    sync::atomic::{AtomicUsize, Ordering},
-=======
-    str::FromStr,
->>>>>>> 1507e6ad
+    /* sync::atomic::{AtomicUsize, Ordering}, */
 };
 
 use anyhow::{anyhow, Context};
 use chrono::prelude::*;
-use parking_lot::{Mutex, MutexGuard};
+/* use parking_lot::{Mutex, MutexGuard}; */
 use regex::Regex;
 use rusqlite::{
     types::{FromSql, FromSqlError, FromSqlResult, ToSqlOutput, Value, ValueRef},
@@ -30,7 +26,7 @@
 
 use crate::{here, regex};
 
-struct SqlPool<const NUM_READERS: usize> {
+/* struct SqlPool<const NUM_READERS: usize> {
     writer: Mutex<Connection>,
     readers: [Mutex<Connection>; NUM_READERS],
     counter: AtomicUsize,
@@ -65,7 +61,7 @@
 
         self.readers[self.counter.fetch_add(1, Ordering::Relaxed) % NUM_READERS].lock()
     }
-}
+} */
 
 #[derive(Debug, Deserialize, Clone)]
 pub struct Config {
@@ -286,6 +282,7 @@
 
 #[allow(clippy::upper_case_acronyms)]
 #[derive(Deserialize, Debug, Hash, Eq, PartialEq, Copy, Clone, EnumString, ToString, EnumIter)]
+#[non_exhaustive]
 pub enum HoloBranch {
     HoloJP,
     HoloID,
@@ -301,6 +298,7 @@
 
 #[allow(clippy::upper_case_acronyms)]
 #[derive(Deserialize, Debug, Hash, Eq, PartialEq, Copy, Clone, EnumString, ToString)]
+#[non_exhaustive]
 pub enum HoloGeneration {
     #[serde(rename = "0th")]
     #[strum(serialize = "0th")]
